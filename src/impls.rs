--- conflicted
+++ resolved
@@ -38,10 +38,6 @@
         **self == **other
     }
 }
-<<<<<<< HEAD
-
-=======
->>>>>>> b21699c5
 impl<T: Eq, N> Eq for GenericArray<T, N>
 where
     N: ArrayLength<T>,
