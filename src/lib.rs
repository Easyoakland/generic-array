//! This crate implements a structure that can be used as a generic array type.
//! Core Rust array types `[T; N]` can't be used generically with
//! respect to `N`, so for example this:
//!
//! ```rust{compile_fail}
//! struct Foo<T, N> {
//!     data: [T; N]
//! }
//! ```
//!
//! won't work.
//!
//! **generic-array** exports a `GenericArray<T,N>` type, which lets
//! the above be implemented as:
//!
//! ```rust
//! use generic_array::{ArrayLength, GenericArray};
//!
//! struct Foo<T, N: ArrayLength<T>> {
//!     data: GenericArray<T,N>
//! }
//! ```
//!
//! The `ArrayLength<T>` trait is implemented by default for
//! [unsigned integer types](../typenum/uint/index.html) from
//! [typenum](../typenum/index.html):
//!
//! ```rust
//! # use generic_array::{ArrayLength, GenericArray};
//! use generic_array::typenum::U5;
//!
//! struct Foo<N: ArrayLength<i32>> {
//!     data: GenericArray<i32, N>
//! }
//!
//! # fn main() {
//! let foo = Foo::<U5>{data: GenericArray::default()};
//! # }
//! ```
//!
//! For example, `GenericArray<T, U5>` would work almost like `[T; 5]`:
//!
//! ```rust
//! # use generic_array::{ArrayLength, GenericArray};
//! use generic_array::typenum::U5;
//!
//! struct Foo<T, N: ArrayLength<T>> {
//!     data: GenericArray<T, N>
//! }
//!
//! # fn main() {
//! let foo = Foo::<i32, U5>{data: GenericArray::default()};
//! # }
//! ```
//!
//! For ease of use, an `arr!` macro is provided - example below:
//!
//! ```
//! use generic_array::arr;
//! use generic_array::typenum;
//! # fn main() {
//! let array = arr![u32; 1, 2, 3];
//! assert_eq!(array[2], 3);
//! # }
//! ```

#![deny(missing_docs)]
#![deny(meta_variable_misuse)]
#![no_std]

<<<<<<< HEAD
=======
#[cfg(feature = "serde")]
extern crate serde;

#[cfg(feature = "zeroize")]
extern crate zeroize;

#[cfg(test)]
extern crate bincode;

>>>>>>> d011b978
pub extern crate typenum;

mod hex;
mod impls;

#[cfg(feature = "serde")]
mod impl_serde;

#[cfg(feature = "zeroize")]
mod impl_zeroize;

use core::iter::FromIterator;
use core::marker::PhantomData;
use core::mem::{ManuallyDrop, MaybeUninit};
use core::ops::{Deref, DerefMut};
use core::{mem, ptr, slice};
use typenum::bit::{B0, B1};
use typenum::uint::{UInt, UTerm, Unsigned};

#[cfg_attr(test, macro_use)]
pub mod arr;
pub mod functional;
pub mod iter;
pub mod sequence;

use self::functional::*;
pub use self::iter::GenericArrayIter;
use self::sequence::*;

/// Trait making `GenericArray` work, marking types to be used as length of an array
pub unsafe trait ArrayLength<T>: Unsigned {
    /// Associated type representing the array type for the number
    type ArrayType;
}

unsafe impl<T> ArrayLength<T> for UTerm {
    #[doc(hidden)]
    type ArrayType = [T; 0];
}

/// Internal type used to generate a struct of appropriate size
#[allow(dead_code)]
#[repr(C)]
#[doc(hidden)]
pub struct GenericArrayImplEven<T, U> {
    parent1: U,
    parent2: U,
    _marker: PhantomData<T>,
}

impl<T: Clone, U: Clone> Clone for GenericArrayImplEven<T, U> {
    fn clone(&self) -> GenericArrayImplEven<T, U> {
        GenericArrayImplEven {
            parent1: self.parent1.clone(),
            parent2: self.parent2.clone(),
            _marker: PhantomData,
        }
    }
}

impl<T: Copy, U: Copy> Copy for GenericArrayImplEven<T, U> {}

/// Internal type used to generate a struct of appropriate size
#[allow(dead_code)]
#[repr(C)]
#[doc(hidden)]
pub struct GenericArrayImplOdd<T, U> {
    parent1: U,
    parent2: U,
    data: T,
}

impl<T: Clone, U: Clone> Clone for GenericArrayImplOdd<T, U> {
    fn clone(&self) -> GenericArrayImplOdd<T, U> {
        GenericArrayImplOdd {
            parent1: self.parent1.clone(),
            parent2: self.parent2.clone(),
            data: self.data.clone(),
        }
    }
}

impl<T: Copy, U: Copy> Copy for GenericArrayImplOdd<T, U> {}

unsafe impl<T, N: ArrayLength<T>> ArrayLength<T> for UInt<N, B0> {
    #[doc(hidden)]
    type ArrayType = GenericArrayImplEven<T, N::ArrayType>;
}

unsafe impl<T, N: ArrayLength<T>> ArrayLength<T> for UInt<N, B1> {
    #[doc(hidden)]
    type ArrayType = GenericArrayImplOdd<T, N::ArrayType>;
}

/// Struct representing a generic array - `GenericArray<T, N>` works like [T; N]
#[allow(dead_code)]
#[repr(transparent)]
pub struct GenericArray<T, U: ArrayLength<T>> {
    data: U::ArrayType,
}

unsafe impl<T: Send, N: ArrayLength<T>> Send for GenericArray<T, N> {}
unsafe impl<T: Sync, N: ArrayLength<T>> Sync for GenericArray<T, N> {}

impl<T, N> Deref for GenericArray<T, N>
where
    N: ArrayLength<T>,
{
    type Target = [T];

    #[inline(always)]
    fn deref(&self) -> &[T] {
        unsafe { slice::from_raw_parts(self as *const Self as *const T, N::USIZE) }
    }
}

impl<T, N> DerefMut for GenericArray<T, N>
where
    N: ArrayLength<T>,
{
    #[inline(always)]
    fn deref_mut(&mut self) -> &mut [T] {
        unsafe { slice::from_raw_parts_mut(self as *mut Self as *mut T, N::USIZE) }
    }
}

/// Creates an array one element at a time using a mutable iterator
/// you can write to with `ptr::write`.
///
/// Increment the position while iterating to mark off created elements,
/// which will be dropped if `into_inner` is not called.
#[doc(hidden)]
pub struct ArrayBuilder<T, N: ArrayLength<T>> {
    array: MaybeUninit<GenericArray<T, N>>,
    position: usize,
}

impl<T, N: ArrayLength<T>> ArrayBuilder<T, N> {
    #[doc(hidden)]
    #[inline]
    pub unsafe fn new() -> ArrayBuilder<T, N> {
        ArrayBuilder {
            array: MaybeUninit::uninit(),
            position: 0,
        }
    }

    /// Creates a mutable iterator for writing to the array using `ptr::write`.
    ///
    /// Increment the position value given as a mutable reference as you iterate
    /// to mark how many elements have been created.
    #[doc(hidden)]
    #[inline]
    pub unsafe fn iter_position(&mut self) -> (slice::IterMut<T>, &mut usize) {
        (
            (&mut *self.array.as_mut_ptr()).iter_mut(),
            &mut self.position,
        )
    }

    /// When done writing (assuming all elements have been written to),
    /// get the inner array.
    #[doc(hidden)]
    #[inline]
    pub unsafe fn into_inner(self) -> GenericArray<T, N> {
        let array = ptr::read(&self.array);

        mem::forget(self);

        array.assume_init()
    }
}

impl<T, N: ArrayLength<T>> Drop for ArrayBuilder<T, N> {
    fn drop(&mut self) {
        if mem::needs_drop::<T>() {
            unsafe {
                for value in &mut (&mut *self.array.as_mut_ptr())[..self.position] {
                    ptr::drop_in_place(value);
                }
            }
        }
    }
}

/// Consumes an array.
///
/// Increment the position while iterating and any leftover elements
/// will be dropped if position does not go to N
#[doc(hidden)]
pub struct ArrayConsumer<T, N: ArrayLength<T>> {
    array: ManuallyDrop<GenericArray<T, N>>,
    position: usize,
}

impl<T, N: ArrayLength<T>> ArrayConsumer<T, N> {
    #[doc(hidden)]
    #[inline]
    pub unsafe fn new(array: GenericArray<T, N>) -> ArrayConsumer<T, N> {
        ArrayConsumer {
            array: ManuallyDrop::new(array),
            position: 0,
        }
    }

    /// Creates an iterator and mutable reference to the internal position
    /// to keep track of consumed elements.
    ///
    /// Increment the position as you iterate to mark off consumed elements
    #[doc(hidden)]
    #[inline]
    pub unsafe fn iter_position(&mut self) -> (slice::Iter<T>, &mut usize) {
        (self.array.iter(), &mut self.position)
    }
}

impl<T, N: ArrayLength<T>> Drop for ArrayConsumer<T, N> {
    fn drop(&mut self) {
        if mem::needs_drop::<T>() {
            for value in &mut self.array[self.position..N::USIZE] {
                unsafe {
                    ptr::drop_in_place(value);
                }
            }
        }
    }
}

impl<'a, T: 'a, N> IntoIterator for &'a GenericArray<T, N>
where
    N: ArrayLength<T>,
{
    type IntoIter = slice::Iter<'a, T>;
    type Item = &'a T;

    fn into_iter(self: &'a GenericArray<T, N>) -> Self::IntoIter {
        self.as_slice().iter()
    }
}

impl<'a, T: 'a, N> IntoIterator for &'a mut GenericArray<T, N>
where
    N: ArrayLength<T>,
{
    type IntoIter = slice::IterMut<'a, T>;
    type Item = &'a mut T;

    fn into_iter(self: &'a mut GenericArray<T, N>) -> Self::IntoIter {
        self.as_mut_slice().iter_mut()
    }
}

impl<T, N> FromIterator<T> for GenericArray<T, N>
where
    N: ArrayLength<T>,
{
    fn from_iter<I>(iter: I) -> GenericArray<T, N>
    where
        I: IntoIterator<Item = T>,
    {
        unsafe {
            let mut destination = ArrayBuilder::new();

            {
                let (destination_iter, position) = destination.iter_position();

                iter.into_iter()
                    .zip(destination_iter)
                    .for_each(|(src, dst)| {
                        ptr::write(dst, src);

                        *position += 1;
                    });
            }

            if destination.position < N::USIZE {
                from_iter_length_fail(destination.position, N::USIZE);
            }

            destination.into_inner()
        }
    }
}

#[inline(never)]
#[cold]
fn from_iter_length_fail(length: usize, expected: usize) -> ! {
    panic!(
        "GenericArray::from_iter received {} elements but expected {}",
        length, expected
    );
}

unsafe impl<T, N> GenericSequence<T> for GenericArray<T, N>
where
    N: ArrayLength<T>,
    Self: IntoIterator<Item = T>,
{
    type Length = N;
    type Sequence = Self;

    fn generate<F>(mut f: F) -> GenericArray<T, N>
    where
        F: FnMut(usize) -> T,
    {
        unsafe {
            let mut destination = ArrayBuilder::new();

            {
                let (destination_iter, position) = destination.iter_position();

                destination_iter.enumerate().for_each(|(i, dst)| {
                    ptr::write(dst, f(i));

                    *position += 1;
                });
            }

            destination.into_inner()
        }
    }

    #[doc(hidden)]
    fn inverted_zip<B, U, F>(
        self,
        lhs: GenericArray<B, Self::Length>,
        mut f: F,
    ) -> MappedSequence<GenericArray<B, Self::Length>, B, U>
    where
        GenericArray<B, Self::Length>:
            GenericSequence<B, Length = Self::Length> + MappedGenericSequence<B, U>,
        Self: MappedGenericSequence<T, U>,
        Self::Length: ArrayLength<B> + ArrayLength<U>,
        F: FnMut(B, Self::Item) -> U,
    {
        unsafe {
            let mut left = ArrayConsumer::new(lhs);
            let mut right = ArrayConsumer::new(self);

            let (left_array_iter, left_position) = left.iter_position();
            let (right_array_iter, right_position) = right.iter_position();

            FromIterator::from_iter(left_array_iter.zip(right_array_iter).map(|(l, r)| {
                let left_value = ptr::read(l);
                let right_value = ptr::read(r);

                *left_position += 1;
                *right_position += 1;

                f(left_value, right_value)
            }))
        }
    }

    #[doc(hidden)]
    fn inverted_zip2<B, Lhs, U, F>(self, lhs: Lhs, mut f: F) -> MappedSequence<Lhs, B, U>
    where
        Lhs: GenericSequence<B, Length = Self::Length> + MappedGenericSequence<B, U>,
        Self: MappedGenericSequence<T, U>,
        Self::Length: ArrayLength<B> + ArrayLength<U>,
        F: FnMut(Lhs::Item, Self::Item) -> U,
    {
        unsafe {
            let mut right = ArrayConsumer::new(self);

            let (right_array_iter, right_position) = right.iter_position();

            FromIterator::from_iter(
                lhs.into_iter()
                    .zip(right_array_iter)
                    .map(|(left_value, r)| {
                        let right_value = ptr::read(r);

                        *right_position += 1;

                        f(left_value, right_value)
                    }),
            )
        }
    }
}

unsafe impl<T, U, N> MappedGenericSequence<T, U> for GenericArray<T, N>
where
    N: ArrayLength<T> + ArrayLength<U>,
    GenericArray<U, N>: GenericSequence<U, Length = N>,
{
    type Mapped = GenericArray<U, N>;
}

unsafe impl<T, N> FunctionalSequence<T> for GenericArray<T, N>
where
    N: ArrayLength<T>,
    Self: GenericSequence<T, Item = T, Length = N>,
{
    fn map<U, F>(self, mut f: F) -> MappedSequence<Self, T, U>
    where
        Self::Length: ArrayLength<U>,
        Self: MappedGenericSequence<T, U>,
        F: FnMut(T) -> U,
    {
        unsafe {
            let mut source = ArrayConsumer::new(self);

            let (array_iter, position) = source.iter_position();

            FromIterator::from_iter(array_iter.map(|src| {
                let value = ptr::read(src);

                *position += 1;

                f(value)
            }))
        }
    }

    #[inline]
    fn zip<B, Rhs, U, F>(self, rhs: Rhs, f: F) -> MappedSequence<Self, T, U>
    where
        Self: MappedGenericSequence<T, U>,
        Rhs: MappedGenericSequence<B, U, Mapped = MappedSequence<Self, T, U>>,
        Self::Length: ArrayLength<B> + ArrayLength<U>,
        Rhs: GenericSequence<B, Length = Self::Length>,
        F: FnMut(T, Rhs::Item) -> U,
    {
        rhs.inverted_zip(self, f)
    }

    fn fold<U, F>(self, init: U, mut f: F) -> U
    where
        F: FnMut(U, T) -> U,
    {
        unsafe {
            let mut source = ArrayConsumer::new(self);

            let (array_iter, position) = source.iter_position();

            array_iter.fold(init, |acc, src| {
                let value = ptr::read(src);

                *position += 1;

                f(acc, value)
            })
        }
    }
}

impl<T, N> GenericArray<T, N>
where
    N: ArrayLength<T>,
{
    /// Extracts a slice containing the entire array.
    #[inline]
    pub fn as_slice(&self) -> &[T] {
        self.deref()
    }

    /// Extracts a mutable slice containing the entire array.
    #[inline]
    pub fn as_mut_slice(&mut self) -> &mut [T] {
        self.deref_mut()
    }

    /// Converts slice to a generic array reference with inferred length;
    ///
    /// Length of the slice must be equal to the length of the array.
    #[inline]
    pub fn from_slice(slice: &[T]) -> &GenericArray<T, N> {
        slice.into()
    }

    /// Converts mutable slice to a mutable generic array reference
    ///
    /// Length of the slice must be equal to the length of the array.
    #[inline]
    pub fn from_mut_slice(slice: &mut [T]) -> &mut GenericArray<T, N> {
        slice.into()
    }
}

impl<'a, T, N: ArrayLength<T>> From<&'a [T]> for &'a GenericArray<T, N> {
    /// Converts slice to a generic array reference with inferred length;
    ///
    /// Length of the slice must be equal to the length of the array.
    #[inline]
    fn from(slice: &[T]) -> &GenericArray<T, N> {
        assert_eq!(slice.len(), N::USIZE);

        unsafe { &*(slice.as_ptr() as *const GenericArray<T, N>) }
    }
}

impl<'a, T, N: ArrayLength<T>> From<&'a mut [T]> for &'a mut GenericArray<T, N> {
    /// Converts mutable slice to a mutable generic array reference
    ///
    /// Length of the slice must be equal to the length of the array.
    #[inline]
    fn from(slice: &mut [T]) -> &mut GenericArray<T, N> {
        assert_eq!(slice.len(), N::USIZE);

        unsafe { &mut *(slice.as_mut_ptr() as *mut GenericArray<T, N>) }
    }
}

impl<T: Clone, N> GenericArray<T, N>
where
    N: ArrayLength<T>,
{
    /// Construct a `GenericArray` from a slice by cloning its content
    ///
    /// Length of the slice must be equal to the length of the array
    #[inline]
    pub fn clone_from_slice(list: &[T]) -> GenericArray<T, N> {
        Self::from_exact_iter(list.iter().cloned())
            .expect("Slice must be the same length as the array")
    }
}

impl<T, N> GenericArray<T, N>
where
    N: ArrayLength<T>,
{
    /// Creates a new `GenericArray` instance from an iterator with a specific size.
    ///
    /// Returns `None` if the size is not equal to the number of elements in the `GenericArray`.
    pub fn from_exact_iter<I>(iter: I) -> Option<Self>
    where
        I: IntoIterator<Item = T>,
    {
        let mut iter = iter.into_iter();

        unsafe {
            let mut destination = ArrayBuilder::new();

            {
                let (destination_iter, position) = destination.iter_position();

                destination_iter.zip(&mut iter).for_each(|(dst, src)| {
                    ptr::write(dst, src);

                    *position += 1;
                });

                // The iterator produced fewer than `N` elements.
                if *position != N::USIZE {
                    return None;
                }

                // The iterator produced more than `N` elements.
                if iter.next().is_some() {
                    return None;
                }
            }

            Some(destination.into_inner())
        }
    }
}

/// A reimplementation of the `transmute` function, avoiding problems
/// when the compiler can't prove equal sizes.
#[inline]
#[doc(hidden)]
pub unsafe fn transmute<A, B>(a: A) -> B {
    let a = ManuallyDrop::new(a);
    ::core::ptr::read(&*a as *const A as *const B)
}

#[cfg(test)]
mod test {
    // Compile with:
    // cargo rustc --lib --profile test --release --
    //      -C target-cpu=native -C opt-level=3 --emit asm
    // and view the assembly to make sure test_assembly generates
    // SIMD instructions instead of a naive loop.

    #[inline(never)]
    pub fn black_box<T>(val: T) -> T {
        use core::{mem, ptr};

        let ret = unsafe { ptr::read_volatile(&val) };
        mem::forget(val);
        ret
    }

    #[test]
    fn test_assembly() {
        use crate::functional::*;

        let a = black_box(arr![i32; 1, 3, 5, 7]);
        let b = black_box(arr![i32; 2, 4, 6, 8]);

        let c = (&a).zip(b, |l, r| l + r);

        let d = a.fold(0, |a, x| a + x);

        assert_eq!(c, arr![i32; 3, 7, 11, 15]);

        assert_eq!(d, 16);
    }
}<|MERGE_RESOLUTION|>--- conflicted
+++ resolved
@@ -68,8 +68,6 @@
 #![deny(meta_variable_misuse)]
 #![no_std]
 
-<<<<<<< HEAD
-=======
 #[cfg(feature = "serde")]
 extern crate serde;
 
@@ -79,7 +77,6 @@
 #[cfg(test)]
 extern crate bincode;
 
->>>>>>> d011b978
 pub extern crate typenum;
 
 mod hex;
