#![no_std]
#[macro_use]
extern crate generic_array;
use generic_array::typenum::{U1, U3, U97};
use generic_array::GenericArray;
use core::ops::Drop;
use core::cell::Cell;

#[test]
fn test() {
    let mut list97 = [0; 97];
    for i in 0..97 {
        list97[i] = i as i32;
    }
    let l: GenericArray<i32, U97> = GenericArray::clone_from_slice(&list97);
    assert_eq!(l[0], 0);
    assert_eq!(l[1], 1);
    assert_eq!(l[32], 32);
    assert_eq!(l[56], 56);
}

#[test]
fn test_drop() {
    #[derive(Clone)]
    struct TestDrop<'a>(&'a Cell<u32>);

    impl<'a> Drop for TestDrop<'a> {
        fn drop(&mut self) {
            self.0.set(self.0.get() + 1);
        }
    }

<<<<<<< HEAD
#[derive(Debug, PartialEq, Eq)]
struct NoClone<T>(T);

#[test]
fn test_drop() {
    unsafe {
        drop_counter = 0;
    }
=======
    let drop_counter = Cell::new(0);
>>>>>>> 50825039
    {
        let _: GenericArray<TestDrop, U3> = arr![TestDrop; TestDrop(&drop_counter), TestDrop(&drop_counter), TestDrop(&drop_counter)];
    }
    assert_eq!(drop_counter.get(), 3);
}

#[test]
fn test_arr() {
    let test: GenericArray<u32, U3> = arr![u32; 1, 2, 3];
    assert_eq!(test[1], 2);
}

#[test]
fn test_copy() {
    let test = arr![u32; 1, 2, 3];
    let test2 = test;
    // if GenericArray is not copy, this should fail as a use of a moved value
    assert_eq!(test[1], 2);
    assert_eq!(test2[0], 1);
}

#[test]
fn test_iter_flat_map() {
    assert!((0..5)
                .flat_map(|i| arr![i32; 2 * i, 2 * i + 1])
                .eq(0..10));
}

#[test]
fn test_from_slice() {
    let arr = [1, 2, 3, 4];
    let gen_arr = GenericArray::<_, U3>::from_slice(&arr[..3]);
    assert_eq!(&arr[..3], gen_arr.as_slice());
    let arr = [NoClone(1u32), NoClone(2), NoClone(3), NoClone(4)];
    let gen_arr = GenericArray::<_, U3>::from_slice(&arr[..3]);
    assert_eq!(&arr[..3], gen_arr.as_slice());
}

#[test]
fn test_from_mut_slice() {
    let mut arr = [1, 2, 3, 4];
    {
        let mut gen_arr = GenericArray::<_, U3>::from_mut_slice(&mut arr[..3]);
        gen_arr[2] = 10;
    }
    assert_eq!(arr, [1, 2, 10, 4]);
    let mut arr = [NoClone(1u32), NoClone(2), NoClone(3), NoClone(4)];
    {
        let mut gen_arr = GenericArray::<_, U3>::from_mut_slice(&mut arr[..3]);
        gen_arr[2] = NoClone(10);
    }
    assert_eq!(arr, [NoClone(1), NoClone(2), NoClone(10), NoClone(4)]);
}

#[test]
fn test_default() {
    let arr = GenericArray::<u8, U1>::default();
    assert_eq!(arr[0], 0);
}

#[test]
fn test_unit_macro() {
    let arr = arr![f32; 3.14];
    assert_eq!(arr[0], 3.14);
}

#[test]
fn test_empty_macro() {
    let arr = arr![f32;];
}

/// This test should cause a helpful compile error if uncommented.
// #[test]
// fn test_empty_macro2(){
//     let arr = arr![];
// }
#[cfg(feature="serde")]
mod impl_serde {
    extern crate serde_json;

    use generic_array::GenericArray;
    use generic_array::typenum::U6;

    #[test]
    fn test_serde_implementation() {
        let array: GenericArray<f64, U6> = arr![f64; 0.0, 5.0, 3.0, 7.07192, 76.0, -9.0];
        let string = serde_json::to_string(&array).unwrap();
        assert_eq!(string, "[0.0,5.0,3.0,7.07192,76.0,-9.0]");

        let test_array: GenericArray<f64, U6> = serde_json::from_str(&string).unwrap();
        assert_eq!(test_array, array);
    }
}<|MERGE_RESOLUTION|>--- conflicted
+++ resolved
@@ -29,19 +29,8 @@
             self.0.set(self.0.get() + 1);
         }
     }
-
-<<<<<<< HEAD
-#[derive(Debug, PartialEq, Eq)]
-struct NoClone<T>(T);
-
-#[test]
-fn test_drop() {
-    unsafe {
-        drop_counter = 0;
-    }
-=======
+  
     let drop_counter = Cell::new(0);
->>>>>>> 50825039
     {
         let _: GenericArray<TestDrop, U3> = arr![TestDrop; TestDrop(&drop_counter), TestDrop(&drop_counter), TestDrop(&drop_counter)];
     }
@@ -69,6 +58,9 @@
                 .flat_map(|i| arr![i32; 2 * i, 2 * i + 1])
                 .eq(0..10));
 }
+
+#[derive(Debug, PartialEq, Eq)]
+struct NoClone<T>(T);
 
 #[test]
 fn test_from_slice() {
