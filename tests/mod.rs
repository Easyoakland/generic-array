#![recursion_limit="128"]
#![no_std]
#[macro_use]
extern crate generic_array;
use core::cell::Cell;
use core::ops::Drop;
use generic_array::GenericArray;
<<<<<<< HEAD
use generic_array::typenum::{U1, U3, U4, U97};
=======
use generic_array::typenum::{U1, U3, U97};
>>>>>>> b21699c5

#[test]
fn test() {
    let mut list97 = [0; 97];
    for i in 0..97 {
        list97[i] = i as i32;
    }
    let l: GenericArray<i32, U97> = GenericArray::clone_from_slice(&list97);
    assert_eq!(l[0], 0);
    assert_eq!(l[1], 1);
    assert_eq!(l[32], 32);
    assert_eq!(l[56], 56);
}

#[test]
fn test_drop() {
    #[derive(Clone)]
    struct TestDrop<'a>(&'a Cell<u32>);

    impl<'a> Drop for TestDrop<'a> {
        fn drop(&mut self) {
            self.0.set(self.0.get() + 1);
        }
    }

    let drop_counter = Cell::new(0);
    {
        let _: GenericArray<TestDrop, U3> =
<<<<<<< HEAD
            arr![TestDrop; TestDrop(&drop_counter),
                           TestDrop(&drop_counter),
                           TestDrop(&drop_counter)];
=======
            arr![TestDrop;
                 TestDrop(&drop_counter),
                 TestDrop(&drop_counter),
                 TestDrop(&drop_counter)];
>>>>>>> b21699c5
    }
    assert_eq!(drop_counter.get(), 3);
}

#[test]
fn test_arr() {
    let test: GenericArray<u32, U3> = arr![u32; 1, 2, 3];
    assert_eq!(test[1], 2);
}

#[test]
fn test_copy() {
    let test = arr![u32; 1, 2, 3];
    let test2 = test;
    // if GenericArray is not copy, this should fail as a use of a moved value
    assert_eq!(test[1], 2);
    assert_eq!(test2[0], 1);
}

#[test]
fn test_iter_flat_map() {
    assert!((0..5).flat_map(|i| arr![i32; 2 * i, 2 * i + 1]).eq(0..10));
}

#[derive(Debug, PartialEq, Eq)]
struct NoClone<T>(T);

#[test]
fn test_from_slice() {
    let arr = [1, 2, 3, 4];
    let gen_arr = GenericArray::<_, U3>::from_slice(&arr[..3]);
    assert_eq!(&arr[..3], gen_arr.as_slice());
    let arr = [NoClone(1u32), NoClone(2), NoClone(3), NoClone(4)];
    let gen_arr = GenericArray::<_, U3>::from_slice(&arr[..3]);
    assert_eq!(&arr[..3], gen_arr.as_slice());
}

#[test]
fn test_from_mut_slice() {
    let mut arr = [1, 2, 3, 4];
    {
        let gen_arr = GenericArray::<_, U3>::from_mut_slice(&mut arr[..3]);
        gen_arr[2] = 10;
    }
    assert_eq!(arr, [1, 2, 10, 4]);
    let mut arr = [NoClone(1u32), NoClone(2), NoClone(3), NoClone(4)];
    {
        let gen_arr = GenericArray::<_, U3>::from_mut_slice(&mut arr[..3]);
        gen_arr[2] = NoClone(10);
    }
    assert_eq!(arr, [NoClone(1), NoClone(2), NoClone(10), NoClone(4)]);
}

#[test]
fn test_default() {
    let arr = GenericArray::<u8, U1>::default();
    assert_eq!(arr[0], 0);
}

#[test]
fn test_from() {
    let data = [(1, 2, 3), (4, 5, 6), (7, 8, 9)];
    let garray: GenericArray<(usize, usize, usize), U3> = data.into();
    assert_eq!(&data, garray.as_slice());
}

#[test]
fn test_unit_macro() {
    let arr = arr![f32; 3.14];
    assert_eq!(arr[0], 3.14);
}

#[test]
fn test_empty_macro() {
    let _arr = arr![f32;];
}

#[test]
fn test_cmp() {
    use core::cmp::Ordering;
    assert_eq!(arr![u8; 0x00].cmp(&arr![u8; 0x00]), Ordering::Equal);
}

/// This test should cause a helpful compile error if uncommented.
// #[test]
// fn test_empty_macro2(){
//     let arr = arr![];
// }
#[cfg(feature = "serde")]
mod impl_serde {
    extern crate serde_json;

    use generic_array::GenericArray;
    use generic_array::typenum::U6;

    #[test]
    fn test_serde_implementation() {
        let array: GenericArray<f64, U6> = arr![f64; 0.0, 5.0, 3.0, 7.07192, 76.0, -9.0];
        let string = serde_json::to_string(&array).unwrap();
        assert_eq!(string, "[0.0,5.0,3.0,7.07192,76.0,-9.0]");

        let test_array: GenericArray<f64, U6> = serde_json::from_str(&string).unwrap();
        assert_eq!(test_array, array);
    }
}

#[test]
fn test_map() {
    let b: GenericArray<i32, U4> = GenericArray::generate(|i| i as i32 * 4).map(|x| x - 3);

    assert_eq!(b, arr![i32; -3, 1, 5, 9]);
}

#[test]
fn test_zip() {
    let a: GenericArray<_, U4> = GenericArray::generate(|i| i + 1);
    let b: GenericArray<_, U4> = GenericArray::generate(|i| i as i32 * 4);

    let c = a.zip(b, |r, l| r as i32 + l);

    assert_eq!(c, arr![i32; 1, 6, 11, 16]);
}

#[test]
fn test_from_iter() {
    use core::iter::repeat;

    let a: GenericArray<_, U4> = repeat(11).take(3).collect();

    assert_eq!(a, arr![i32; 11, 11, 11, 0]);
}

#[test]
fn test_cmp() {
    arr![u8; 0x00].cmp(&arr![u8; 0x00]);
}<|MERGE_RESOLUTION|>--- conflicted
+++ resolved
@@ -5,11 +5,7 @@
 use core::cell::Cell;
 use core::ops::Drop;
 use generic_array::GenericArray;
-<<<<<<< HEAD
 use generic_array::typenum::{U1, U3, U4, U97};
-=======
-use generic_array::typenum::{U1, U3, U97};
->>>>>>> b21699c5
 
 #[test]
 fn test() {
@@ -38,16 +34,9 @@
     let drop_counter = Cell::new(0);
     {
         let _: GenericArray<TestDrop, U3> =
-<<<<<<< HEAD
             arr![TestDrop; TestDrop(&drop_counter),
                            TestDrop(&drop_counter),
                            TestDrop(&drop_counter)];
-=======
-            arr![TestDrop;
-                 TestDrop(&drop_counter),
-                 TestDrop(&drop_counter),
-                 TestDrop(&drop_counter)];
->>>>>>> b21699c5
     }
     assert_eq!(drop_counter.get(), 3);
 }
